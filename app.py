from dash import Dash
import dash_mantine_components as dmc
from components.control_bar import layout as control_bar_layout
from components.image_viewer import layout as image_viewer_layout
<<<<<<< HEAD
from callbacks.image_viewer import *
=======
from callbacks import image_viewer
from callbacks.control_bar import *
>>>>>>> 7df80e17

from utils.data_utils import DEV_download_google_sample_data

DEV_download_google_sample_data()

app = Dash(__name__)

app.layout = dmc.MantineProvider(
    theme={"colorScheme": "light"},
    children=[
        dmc.Group(
            children=[
                control_bar_layout(),
                image_viewer_layout(),
            ],
        )
    ],
)

if __name__ == "__main__":
    app.run_server(debug=True)<|MERGE_RESOLUTION|>--- conflicted
+++ resolved
@@ -2,12 +2,8 @@
 import dash_mantine_components as dmc
 from components.control_bar import layout as control_bar_layout
 from components.image_viewer import layout as image_viewer_layout
-<<<<<<< HEAD
 from callbacks.image_viewer import *
-=======
-from callbacks import image_viewer
 from callbacks.control_bar import *
->>>>>>> 7df80e17
 
 from utils.data_utils import DEV_download_google_sample_data
 
