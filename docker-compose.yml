--- conflicted
+++ resolved
@@ -8,19 +8,16 @@
     environment:
       DATA_TILED_URI: '${DATA_TILED_URI}'
       DATA_TILED_API_KEY: '${DATA_TILED_API_KEY}'
-<<<<<<< HEAD
-      RESULTS_DIR: '${RESULTS_DIR}'
-      PREFECT_API_URL: '${PREFECT_API_URL}'
-      FLOW_NAME: '${FLOW_NAME}'
-      TIMEZONE: "${TIMEZONE}"
-=======
       MASK_TILED_URI: '${MASK_TILED_URI}'
       MASK_TILED_API_KEY: '${TILED_API_KEY}'
       SEG_TILED_URI: '${SEG_TILED_URI}'
       SEG_TILED_API_KEY: '${SEG_TILED_API_KEY}'
       USER_NAME: '${USER_NAME}'
       USER_PASSWORD: '${USER_PASSWORD}'
->>>>>>> 8de26f21
+      RESULTS_DIR: '${RESULTS_DIR}'
+      PREFECT_API_URL: '${PREFECT_API_URL}'
+      FLOW_NAME: '${FLOW_NAME}'
+      TIMEZONE: "${TIMEZONE}"
     volumes:
       - ./app.py:/app/app.py
       - ./constants.py:/app/constants.py
