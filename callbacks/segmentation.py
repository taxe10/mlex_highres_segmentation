--- conflicted
+++ resolved
@@ -1,10 +1,4 @@
-<<<<<<< HEAD
 from dash import callback, Input, Output, State, no_update, ALL
-=======
-import numpy as np
-from dash import Input, Output, State, callback, no_update
-
->>>>>>> 27aa0d3e
 from utils.annotations import Annotations
 from utils.data_utils import get_data_sequence_by_name
 
