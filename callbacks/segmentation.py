--- conflicted
+++ resolved
@@ -3,7 +3,6 @@
 
 from utils.annotations import Annotations
 from utils.data_utils import get_data_sequence_by_name
-<<<<<<< HEAD
 import numpy as np
 from dash.exceptions import PreventUpdate
 import os
@@ -57,8 +56,6 @@
     "dependencies": {"0": [], "1": [0]},
     "requirements": {"num_processors": 2, "num_gpus": 0, "num_nodes": 1},
 }
-=======
->>>>>>> 58c0a9c9
 
 
 @callback(
@@ -69,8 +66,7 @@
     State({"type": "annotation-class-store", "index": ALL}, "data"),
     State("project-name-src", "value"),
 )
-<<<<<<< HEAD
-def run_job(n_clicks, annotation_store, project_name):
+def run_job(n_clicks, global_store, all_annotations, project_name):
     """
     This callback collects parameters from the UI and submits a job to the computing api.
     If the app is run from "dev" mode, then only a placeholder job_uid will be created.
@@ -154,39 +150,4 @@
         raise PreventUpdate
     else:
         # TODO - connect with API
-        raise PreventUpdate
-=======
-def run_job(n_clicks, global_store, all_annotations, project_name):
-    # As a placeholder, pulling together the inputs we'd need if we were going to submit a job
-    if n_clicks:
-        annotations = Annotations(all_annotations, global_store)
-        annotations.create_annotation_mask(
-            sparse=False
-        )  # TODO: Would sparse need to be true?
-
-        # Get metadata and annotation data
-        metadata = annotations.get_annotations()
-        mask = annotations.get_annotation_mask()
-
-        # Get raw images associated with each annotated slice
-        # Actually we can just pass the indices and have the job point to Tiled directly
-        img_idx = list(metadata.keys())
-        img = get_data_sequence_by_name(project_name)
-        raw = []
-        for idx in img_idx:
-            ar = img[int(idx)]
-            raw.append(ar)
-        try:
-            raw = np.stack(raw)
-            mask = np.stack(mask)
-        except ValueError:
-            return "No annotations to process."
-
-        # Some checks to validate that things are in the format we'd expect
-        print(metadata)
-        print(mask.shape)
-        print(raw.shape)
-
-        return "Running the model..."
-    return no_update
->>>>>>> 58c0a9c9
+        raise PreventUpdate