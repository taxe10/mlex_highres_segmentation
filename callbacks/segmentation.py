import os
import time
import uuid

import dash_mantine_components as dmc
import requests
from dash import ALL, Input, Output, State, callback, no_update
from dash.exceptions import PreventUpdate

<<<<<<< HEAD
from utils.data_utils import extract_parameters_from_html, tiled_dataset
=======
from utils.data_utils import tiled_masks
>>>>>>> 555c27fc

MODE = os.getenv("MODE", "")

DEMO_WORKFLOW = {
    "user_uid": "high_res_user",
    "job_list": [
        {
            "mlex_app": "high-res-segmentation",
            "description": "test_1",
            "service_type": "backend",
            "working_directory": "/data/mlex_repo/mlex_tiled/data",
            "job_kwargs": {
                "uri": "mlexchange1/random-forest-dc:1.1",
                "type": "docker",
                "cmd": 'python random_forest.py data/seg-results/spiral/image-train data/seg-results-test/spiral/feature data/seg-results/spiral/mask data/seg-results-test/spiral/model \'{"n_estimators": 30, "oob_score": true, "max_depth": 8}\'',  # noqa: E501
                "kwargs": {
                    "job_type": "train",
                    "experiment_id": "123",
                    "dataset": "name_of_dataset",
                    "params": '{"n_estimators": 30, "oob_score": true, "max_depth": 8}',
                },
            },
        },
        {
            "mlex_app": "high-res-segmentation",
            "description": "test_1",
            "service_type": "backend",
            "working_directory": "/data/mlex_repo/mlex_tiled/data",
            "job_kwargs": {
                "uri": "mlexchange1/random-forest-dc:1.1",
                "type": "docker",
                "cmd": "python segment.py data/data/20221222_085501_looking_from_above_spiralUP_CounterClockwise_endPointAtDoor_0-1000 data/seg-results-test/spiral/model/random-forest.model data/seg-results-test/spiral/output '{\"show_progress\": 1}'",  # noqa: E501
                "kwargs": {
                    "job_type": "train",
                    "experiment_id": "124",
                    "dataset": "name_of_dataset",
                    "params": '{"show_progress": 1}',
                },
            },
        },
    ],
    "host_list": ["vaughan.als.lbl.gov"],
    "dependencies": {"0": [], "1": [0]},
    "requirements": {"num_processors": 2, "num_gpus": 0, "num_nodes": 1},
}


@callback(
    Output("output-details", "children"),
    Output("submitted-job-id", "data"),
    Output("model-parameter-values", "data"),
    Input("run-model", "n_clicks"),
    State("annotation-store", "data"),
    State({"type": "annotation-class-store", "index": ALL}, "data"),
    State("project-name-src", "value"),
    State("model-parameters", "children"),
)
def run_job(n_clicks, global_store, all_annotations, project_name, model_parameters):
    """
    This callback collects parameters from the UI and submits a job to the computing api.
    If the app is run from "dev" mode, then only a placeholder job_uid will be created.
    The job_uid is saved in a dcc.Store for reference by the check_job callback below.

    # TODO: Appropriately paramaterize the DEMO_WORKFLOW json depending on user inputs
    and relevant file paths
    """
    input_params = {}
    if n_clicks:
        input_params = extract_parameters_from_html(model_parameters)
        # return the input values in dictionary and save to the model parameter store
        print(f"input_param:\n{input_params}")
        if MODE == "dev":
            mask_uri = tiled_masks.save_annotations_data(
                global_store, all_annotations, project_name
            )
            job_uid = str(uuid.uuid4())
            return (
                dmc.Text(
                    f"Workflow has been succesfully submitted with uid: {job_uid} and mask uri: {mask_uri}",
                    size="sm",
                ),
                job_uid,
                input_params,
            )
        else:
            mask_uri = tiled_masks.save_annotations_data(
                global_store, all_annotations, project_name
            )
            job_submitted = requests.post(
                "http://job-service:8080/api/v0/workflows", json=DEMO_WORKFLOW
            )
            job_uid = job_submitted.json()
            if job_submitted.status_code == 200:
                return (
                    dmc.Text(
                        f"Workflow has been succesfully submitted with uid: {job_uid}",
                        size="sm",
                    ),
                    job_uid,
                    input_params,
                )
            else:
                return (
                    dmc.Text(
                        f"Workflow presented error code: {job_submitted.status_code}",
                        size="sm",
                    ),
                    job_uid,
                    input_params,
                )
    return no_update, no_update, input_params


@callback(
    Output("output-details", "children", allow_duplicate=True),
    Output("submitted-job-id", "data", allow_duplicate=True),
    Input("submitted-job-id", "data"),
    Input("model-check", "n_intervals"),
    prevent_initial_call=True,
)
def check_job(job_id, n_intervals):
    """
    This callback checks to see if a job has completed successfully and will only
    update if there is a job_id present in the submitted-job-id dcc.Store. Will
    wait 3sec in "dev" mode to simulate.

    # TODO: Connect with the computing API when not in "dev" mode
    """
    output_layout = [
        dmc.Text(
            f"Workflow {job_id} completed successfully. Click button below to view segmentation results.",
            size="sm",
        ),
    ]

    if MODE == "dev":
        if job_id:
            time.sleep(3)
            return (
                output_layout,
                None,
            )
        raise PreventUpdate
    else:
        # TODO - connect with API
        raise PreventUpdate<|MERGE_RESOLUTION|>--- conflicted
+++ resolved
@@ -7,11 +7,7 @@
 from dash import ALL, Input, Output, State, callback, no_update
 from dash.exceptions import PreventUpdate
 
-<<<<<<< HEAD
-from utils.data_utils import extract_parameters_from_html, tiled_dataset
-=======
-from utils.data_utils import tiled_masks
->>>>>>> 555c27fc
+from utils.data_utils import extract_parameters_from_html, tiled_masks
 
 MODE = os.getenv("MODE", "")
 
