from dash import callback, Input, Output, State, no_update
<<<<<<< HEAD
from dash.exceptions import PreventUpdate
import os
import uuid
import requests
import time
import dash_mantine_components as dmc
from utils import data_utils

MODE = os.getenv("MODE", "")

DEMO_WORKFLOW = {
    "user_uid": "high_res_user",
    "job_list": [
        {
            "mlex_app": "high-res-segmentation",
            "description": "test_1",
            "service_type": "backend",
            "working_directory": "/data/mlex_repo/mlex_tiled/data",
            "job_kwargs": {
                "uri": "mlexchange1/random-forest-dc:1.1",
                "type": "docker",
                "cmd": 'python random_forest.py data/seg-results/spiral/image-train data/seg-results-test/spiral/feature data/seg-results/spiral/mask data/seg-results-test/spiral/model \'{"n_estimators": 30, "oob_score": true, "max_depth": 8}\'',
                "kwargs": {
                    "job_type": "train",
                    "experiment_id": "123",
                    "dataset": "name_of_dataset",
                    "params": '{"n_estimators": 30, "oob_score": true, "max_depth": 8}',
                },
            },
        },
        {
            "mlex_app": "high-res-segmentation",
            "description": "test_1",
            "service_type": "backend",
            "working_directory": "/data/mlex_repo/mlex_tiled/data",
            "job_kwargs": {
                "uri": "mlexchange1/random-forest-dc:1.1",
                "type": "docker",
                "cmd": "python segment.py data/data/20221222_085501_looking_from_above_spiralUP_CounterClockwise_endPointAtDoor_0-1000 data/seg-results-test/spiral/model/random-forest.model data/seg-results-test/spiral/output '{\"show_progress\": 1}'",
                "kwargs": {
                    "job_type": "train",
                    "experiment_id": "124",
                    "dataset": "name_of_dataset",
                    "params": '{"show_progress": 1}',
                },
            },
        },
    ],
    "host_list": ["vaughan.als.lbl.gov"],
    "dependencies": {"0": [], "1": [0]},
    "requirements": {"num_processors": 2, "num_gpus": 0, "num_nodes": 1},
}
=======
from utils.annotations import Annotations
from utils.data_utils import get_data_sequence_by_name
import numpy as np
>>>>>>> 4ae10c84


@callback(
    Output("output-details", "children"),
    Output("submitted-job-id", "data"),
    Input("run-model", "n_clicks"),
    State("annotation-store", "data"),
    State("project-name-src", "value"),
)
def run_job(n_clicks, annotation_store, project_name):
    """
    This callback collects parameters from the UI and submits a job to the computing api.
    If the app is run from "dev" mode, then only a placeholder job_uid will be created.
    The job_uid is saved in a dcc.Store for reference by the check_job callback below.

    # TODO: Appropriately paramaterize the DEMO_WORKFLOW json depending on user inputs
    and relevant file paths
    """
    if n_clicks:
<<<<<<< HEAD
        if MODE == "dev":
            job_uid = str(uuid.uuid4())
            return (
                dmc.Text(
                    f"Workflow has been succesfully submitted with uid: {job_uid}",
                    size="sm",
                ),
                job_uid,
            )
        else:
            data_utils.save_annotations_data(annotation_store, project_name)
            job_submitted = requests.post(
                "http://job-service:8080/api/v0/workflows", json=DEMO_WORKFLOW
            )
            job_uid = job_submitted.json()
            if job_submitted.status_code == 200:
                return (
                    dmc.Text(
                        f"Workflow has been succesfully submitted with uid: {job_uid}",
                        size="sm",
                    ),
                    job_uid,
                )
            else:
                return (
                    dmc.Text(
                        f"Workflow presented error code: {job_submitted.status_code}",
                        size="sm",
                    ),
                    job_uid,
                )
    return no_update, no_update


@callback(
    Output("output-details", "children", allow_duplicate=True),
    Output("submitted-job-id", "data", allow_duplicate=True),
    Input("submitted-job-id", "data"),
    Input("model-check", "n_intervals"),
    prevent_initial_call=True,
)
def check_job(job_id, n_intervals):
    """
    This callback checks to see if a job has completed successfully and will only
    update if there is a job_id present in the submitted-job-id dcc.Store. Will
    wait 3sec in "dev" mode to simulate.

    # TODO: Connect with the computing API when not in "dev" mode
    """
    output_layout = [
        dmc.Text(
            f"Workflow {job_id} completed successfully. Click button below to view segmentation results.",
            size="sm",
        ),
        dmc.Space(h=20),
        dmc.Switch(
            size="sm",
            radius="lg",
            label="Show output results",
            id="show-results",
            checked=False,
        ),
    ]

    if MODE == "dev":
        if job_id:
            time.sleep(3)
            return (
                output_layout,
                None,
            )
        raise PreventUpdate
    else:
        # TODO - connect with API
        raise PreventUpdate
=======
        annotations = Annotations(annotation_store)
        annotations.create_annotation_metadata()
        annotations.create_annotation_mask(
            sparse=False
        )  # TODO: Would sparse need to be true?

        # Get metadata and annotation data
        metadata = annotations.get_annotations()
        mask = annotations.get_annotation_mask()

        # Get raw images associated with each annotated slice
        # Actually we can just pass the indices and have the job point to Tiled directly
        img_idx = list(metadata.keys())
        img = get_data_sequence_by_name(project_name)
        raw = []
        for idx in img_idx:
            ar = img[int(idx)]
            raw.append(ar)
        try:
            raw = np.stack(raw)
            mask = np.stack(mask)
        except ValueError:
            return "No annotations to process."

        # Some checks to validate that things are in the format we'd expect
        print(metadata)
        print(mask.shape)
        print(raw.shape)

        return "Running the model..."
    return no_update
>>>>>>> 4ae10c84
<|MERGE_RESOLUTION|>--- conflicted
+++ resolved
@@ -1,5 +1,7 @@
 from dash import callback, Input, Output, State, no_update
-<<<<<<< HEAD
+from utils.annotations import Annotations
+from utils.data_utils import get_data_sequence_by_name
+import numpy as np
 from dash.exceptions import PreventUpdate
 import os
 import uuid
@@ -52,11 +54,7 @@
     "dependencies": {"0": [], "1": [0]},
     "requirements": {"num_processors": 2, "num_gpus": 0, "num_nodes": 1},
 }
-=======
-from utils.annotations import Annotations
-from utils.data_utils import get_data_sequence_by_name
-import numpy as np
->>>>>>> 4ae10c84
+
 
 
 @callback(
@@ -76,7 +74,6 @@
     and relevant file paths
     """
     if n_clicks:
-<<<<<<< HEAD
         if MODE == "dev":
             job_uid = str(uuid.uuid4())
             return (
@@ -151,37 +148,4 @@
         raise PreventUpdate
     else:
         # TODO - connect with API
-        raise PreventUpdate
-=======
-        annotations = Annotations(annotation_store)
-        annotations.create_annotation_metadata()
-        annotations.create_annotation_mask(
-            sparse=False
-        )  # TODO: Would sparse need to be true?
-
-        # Get metadata and annotation data
-        metadata = annotations.get_annotations()
-        mask = annotations.get_annotation_mask()
-
-        # Get raw images associated with each annotated slice
-        # Actually we can just pass the indices and have the job point to Tiled directly
-        img_idx = list(metadata.keys())
-        img = get_data_sequence_by_name(project_name)
-        raw = []
-        for idx in img_idx:
-            ar = img[int(idx)]
-            raw.append(ar)
-        try:
-            raw = np.stack(raw)
-            mask = np.stack(mask)
-        except ValueError:
-            return "No annotations to process."
-
-        # Some checks to validate that things are in the format we'd expect
-        print(metadata)
-        print(mask.shape)
-        print(raw.shape)
-
-        return "Running the model..."
-    return no_update
->>>>>>> 4ae10c84
+        raise PreventUpdate