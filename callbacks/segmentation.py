--- conflicted
+++ resolved
@@ -7,14 +7,10 @@
 import pytz
 from dash import ALL, Input, Output, State, callback, no_update
 
-<<<<<<< HEAD
 from constants import ANNOT_ICONS
-from utils.data_utils import tiled_dataset
+from utils.data_utils import extract_parameters_from_html, tiled_masks
 from utils.plot_utils import generate_notification
 from utils.prefect import get_flow_run_name, query_flow_run, schedule_prefect_flow
-=======
-from utils.data_utils import extract_parameters_from_html, tiled_masks
->>>>>>> 8de26f21
 
 MODE = os.getenv("MODE", "")
 RESULTS_DIR = os.getenv("RESULTS_DIR", "")
@@ -60,28 +56,17 @@
 
 
 @callback(
-<<<<<<< HEAD
     Output("notifications-container", "children", allow_duplicate=True),
+    Output("model-parameter-values", "data"),
     Input("run-train", "n_clicks"),
     State("annotation-store", "data"),
     State({"type": "annotation-class-store", "index": ALL}, "data"),
     State("project-name-src", "value"),
+    State("model-parameters", "children"),
     State("job-name", "value"),
     prevent_initial_call=True,
 )
-def run_train(n_clicks, global_store, all_annotations, project_name, job_name):
-=======
-    Output("output-details", "children"),
-    Output("submitted-job-id", "data"),
-    Output("model-parameter-values", "data"),
-    Input("run-model", "n_clicks"),
-    State("annotation-store", "data"),
-    State({"type": "annotation-class-store", "index": ALL}, "data"),
-    State("project-name-src", "value"),
-    State("model-parameters", "children"),
-)
-def run_job(n_clicks, global_store, all_annotations, project_name, model_parameters):
->>>>>>> 8de26f21
+def run_train(n_clicks, global_store, all_annotations, project_name, model_parameters, job_name):
     """
     This callback collects parameters from the UI and submits a training job to Prefect.
     If the app is run from "dev" mode, then only a placeholder job_uid will be created.
@@ -99,11 +84,10 @@
                 global_store, all_annotations, project_name
             )
             job_uid = str(uuid.uuid4())
-<<<<<<< HEAD
-            job_message = f"Job has been succesfully submitted with uid: {job_uid}"
+            job_message = f"Workflow has been succesfully submitted with uid: {job_uid} and mask uri: {mask_uri}"
             notification_color = "indigo"
         else:
-            tiled_dataset.save_annotations_data(
+            mask_uri = tiled_masks.save_annotations_data(
                 global_store, all_annotations, project_name
             )
             try:
@@ -130,45 +114,8 @@
             "Job Submission", notification_color, ANNOT_ICONS["submit"], job_message
         )
 
-        return notification
-    return no_update
-=======
-            return (
-                dmc.Text(
-                    f"Workflow has been succesfully submitted with uid: {job_uid} and mask uri: {mask_uri}",
-                    size="sm",
-                ),
-                job_uid,
-                input_params,
-            )
-        else:
-            mask_uri = tiled_masks.save_annotations_data(
-                global_store, all_annotations, project_name
-            )
-            job_submitted = requests.post(
-                "http://job-service:8080/api/v0/workflows", json=DEMO_WORKFLOW
-            )
-            job_uid = job_submitted.json()
-            if job_submitted.status_code == 200:
-                return (
-                    dmc.Text(
-                        f"Workflow has been succesfully submitted with uid: {job_uid}",
-                        size="sm",
-                    ),
-                    job_uid,
-                    input_params,
-                )
-            else:
-                return (
-                    dmc.Text(
-                        f"Workflow presented error code: {job_submitted.status_code}",
-                        size="sm",
-                    ),
-                    job_uid,
-                    input_params,
-                )
-    return no_update, no_update, input_params
->>>>>>> 8de26f21
+        return notification, input_params
+    return no_update, no_update
 
 
 @callback(
