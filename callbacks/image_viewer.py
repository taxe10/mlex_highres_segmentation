<<<<<<< HEAD
from dash import Input, Output, State, callback, ctx, clientside_callback, no_update
=======
from dash import Input, Output, State, callback, ctx, Patch, clientside_callback
>>>>>>> 57db6828
import dash_mantine_components as dmc
import plotly.express as px
import numpy as np
from utils.data_utils import data


@callback(
    Output("image-viewer", "figure"),
    Output("annotation-store", "data", allow_duplicate=True),
    Output("image-viewer-loading", "zIndex", allow_duplicate=True),
    Input("image-selection-slider", "value"),
    State("project-name-src", "value"),
    State("paintbrush-width", "value"),
    State("annotation-class-selection", "children"),
    State("annotation-store", "data"),
    prevent_initial_call=True,
)
def render_image(
    image_idx,
    project_name,
    annotation_width,
    annotation_colors,
    annotation_store,
):
    if image_idx:
        image_idx -= 1  # slider starts at 1, so subtract 1 to get the correct index
        tf = data[project_name][image_idx]
    else:
        tf = np.zeros((500, 500))
    fig = px.imshow(tf, binary_string=True)
    fig.update_layout(
        margin=dict(l=0, r=0, t=0, b=0),
        xaxis=dict(visible=False),
        yaxis=dict(visible=False),
        dragmode="drawopenpath",
        paper_bgcolor="rgba(0,0,0,0)",
        plot_bgcolor="rgba(0,0,0,0)",
    )
    fig.update_traces(hovertemplate=None, hoverinfo="skip")

    # set the default annotation style
    for color_opt in annotation_colors:
        if color_opt["props"]["style"]["border"] != "1px solid":
            color = color_opt["props"]["style"]["background-color"]
    fig.update_layout(
        newshape=dict(
            line=dict(color=color, width=annotation_width),
            fillcolor=color,
        )
    )
    if annotation_store:
        if not annotation_store["visible"]:
            fig["layout"]["shapes"] = []
            fig["layout"]["dragmode"] = False
            return fig

        fig["layout"]["dragmode"] = annotation_store["dragmode"]

        if str(image_idx) in annotation_store["annotations"]:
            fig["layout"]["shapes"] = annotation_store["annotations"][str(image_idx)]

        view = annotation_store["view"]
        if "xaxis_range_0" in view and annotation_store["image_size"] == tf.size:
            fig.update_layout(
                xaxis=dict(range=[view["xaxis_range_0"], view["xaxis_range_1"]]),
                yaxis=dict(range=[view["yaxis_range_0"], view["yaxis_range_1"]]),
            )
    patched_annotation_store = Patch()
    patched_annotation_store["image_size"] = tf.size
    fig_loading_overlay = -1

    return fig, patched_annotation_store, fig_loading_overlay


clientside_callback(
    """
    function EnableImageLoadingOverlay(zIndex) {
        return 9999;
    }
    """,
    Output("image-viewer-loading", "zIndex"),
    Input("image-selection-slider", "value"),
)


@callback(
    Output("annotation-store", "data", allow_duplicate=True),
    Input("image-viewer", "relayoutData"),
    State("image-selection-slider", "value"),
    State("annotation-store", "data"),
    prevent_initial_call=True,
)
def locally_store_annotations(relayout_data, img_idx, annotation_store):
    """
    Upon finishing relayout event (drawing, but it also includes panning, zooming),
    this function takes the annotation shapes, and stores it in the dcc.Store, which is then used elsewhere
    to preserve drawn annotations, or to save them.
    """
    if "shapes" in relayout_data:
        annotation_store["annotations"][str(img_idx - 1)] = relayout_data["shapes"]

    if "xaxis.range[0]" in relayout_data:
        annotation_store["view"]["xaxis_range_0"] = relayout_data["xaxis.range[0]"]
        annotation_store["view"]["xaxis_range_1"] = relayout_data["xaxis.range[1]"]
        annotation_store["view"]["yaxis_range_0"] = relayout_data["yaxis.range[0]"]
        annotation_store["view"]["yaxis_range_1"] = relayout_data["yaxis.range[1]"]

    return annotation_store


@callback(
    Output("image-selection-slider", "min"),
    Output("image-selection-slider", "max"),
    Output("image-selection-slider", "value"),
    Output("image-selection-slider", "disabled"),
    Output("annotation-store", "data"),
    Input("project-name-src", "value"),
    State("annotation-store", "data"),
)
def update_slider_values(project_name, annotation_store):
    """
    When the data source is loaded, this callback will set the slider values and chain call
        "update_selection_and_image" callback which will update image and slider selection component
    It also resets "annotation-store" data to {} so that existing annotations don't carry over to the new project.

    ## todo - change Input("project-name-src", "data") to value when image-src will contain buckets of data and not just one image
    ## todo - eg, when a different image source is selected, update slider values which is then used to select image within that source
    """

    disable_slider = project_name is None
    if not disable_slider:
        tiff_file = data[project_name]
        # print(tiff_file.shape)
        # print(tiff_file.shape[1])
        # print(project_name)
        # annotation_store["image_shapes"] = [
        #     (tiff_file[im_str].shape[0], tiff_file[im_str].shape[1])
        #     for im_str in tiff_file
        # ]
        annotation_store["image_shapes"] = [(tiff_file.shape[1], tiff_file.shape[2])]
    min_slider_value = 0 if disable_slider else 1
    max_slider_value = 0 if disable_slider else len(tiff_file)
    slider_value = 0 if disable_slider else 1
    annotation_store["annotations"] = {}
    return (
        min_slider_value,
        max_slider_value,
        slider_value,
        disable_slider,
        annotation_store,
    )


@callback(
    Output("image-selection-slider", "value", allow_duplicate=True),
    Output("image-selection-previous", "disabled"),
    Output("image-selection-next", "disabled"),
    Output("image-selection-text", "children"),
    Input("image-selection-previous", "n_clicks"),
    Input("image-selection-next", "n_clicks"),
    Input("image-selection-slider", "value"),
    State("image-selection-slider", "min"),
    State("image-selection-slider", "max"),
    prevent_initial_call=True,
)
def update_selection_and_image(
    previous_image, next_image, slider_value, slider_min, slider_max
):
    """
    This callback will update the slider value and the image when the user clicks on the previous or next image buttons
    """
    new_slider_value = slider_value
    if ctx.triggered[0]["prop_id"] == "image-selection-previous.n_clicks":
        new_slider_value -= 1
    elif ctx.triggered[0]["prop_id"] == "image-selection-next.n_clicks":
        new_slider_value += 1

    disable_previous_image = new_slider_value == slider_min
    disable_next_image = new_slider_value == slider_max

    return (
        new_slider_value,
        disable_previous_image,
        disable_next_image,
        f"Selected image: {new_slider_value}",
    )<|MERGE_RESOLUTION|>--- conflicted
+++ resolved
@@ -1,8 +1,4 @@
-<<<<<<< HEAD
-from dash import Input, Output, State, callback, ctx, clientside_callback, no_update
-=======
 from dash import Input, Output, State, callback, ctx, Patch, clientside_callback
->>>>>>> 57db6828
 import dash_mantine_components as dmc
 import plotly.express as px
 import numpy as np
