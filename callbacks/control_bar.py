--- conflicted
+++ resolved
@@ -797,7 +797,6 @@
 
 
 @callback(
-<<<<<<< HEAD
     Output("result-selector", "data"),
     Output("result-selector", "value"),
     Output("result-selector", "disabled"),
@@ -839,7 +838,9 @@
             disabled_slider = False
 
     return results, value, disabled_dropdown, checked, disabled_toggle, disabled_slider
-=======
+
+  
+@callback(
     Output("annotated-slices-selector", "data"),
     Output("annotated-slices-selector", "disabled"),
     Input({"type": "annotation-class-store", "index": ALL}, "data"),
@@ -854,5 +855,4 @@
         for slice in all_annotated_slices
     ]
     disabled = True if len(dropdown_values) == 0 else False
-    return dropdown_values, disabled
->>>>>>> 5b8eaa04
+    return dropdown_values, disabled