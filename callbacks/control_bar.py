<<<<<<< HEAD
import os
import time
=======
import copy
import json
import os
import time

import dash_mantine_components as dmc
>>>>>>> 27aa0d3e
from dash import (
    ALL,
    MATCH,
    Input,
    Output,
    Patch,
    State,
    callback,
    clientside_callback,
    ctx,
    dcc,
    no_update,
    html,
)
from dash.exceptions import PreventUpdate
from dash_iconify import DashIconify
<<<<<<< HEAD
import json
from utils.annotations import Annotations
from components.annotation_class import annotation_class_item
from constants import KEYBINDS, ANNOT_ICONS, ANNOT_NOTIFICATION_MSGS, KEY_MODES
import json
=======

from components.control_bar import class_action_icon
from constants import ANNOT_ICONS, ANNOT_NOTIFICATION_MSGS, KEYBINDS
from utils.annotations import Annotations
>>>>>>> 27aa0d3e
from utils.data_utils import (
    DEV_filter_json_data_by_timestamp,
    DEV_load_exported_json_data,
)

<<<<<<< HEAD

=======
>>>>>>> 27aa0d3e
# TODO - temporary local file path and user for annotation saving and exporting
EXPORT_FILE_PATH = "data/exported_annotation_data.json"
USER_NAME = "user1"

# Create an empty file if it doesn't exist
if not os.path.exists(EXPORT_FILE_PATH):
    with open(EXPORT_FILE_PATH, "w") as f:
        pass
# TODO - temporary local file path and user for annotation saving and exporting
import random


@callback(
    Output("current-class-selection", "data", allow_duplicate=True),
    Input({"type": "annotation-class", "index": ALL}, "n_clicks"),
    State({"type": "annotation-class-store", "index": ALL}, "data"),
    prevent_initial_call=True,
)
def update_current_class_selection(class_selected, all_annotation_classes):
    current_selection = None
    if ctx.triggered_id:
        if len(ctx.triggered) == 1:
            for c in all_annotation_classes:
                if c["class_id"] == ctx.triggered_id["index"]:
                    current_selection = c["color"]
        # More than one item in the trigger means the trigger comes from adding a new class.
        # We dont want to reset the current selection in this case
        else:
            current_selection = no_update
    return current_selection


@callback(
    Output({"type": "annotation-class", "index": ALL}, "style"),
    Input("current-class-selection", "data"),
    State({"type": "annotation-class-store", "index": ALL}, "data"),
)
def update_selected_class_style(selected_class, all_annotation_classes):
    """
    This callback is responsible for updating the style of the selected annotation class to make it appear
    like it has been "selected"
    """
    default_style = {
        "border": "1px solid #EAECEF",
        "borderRadius": "3px",
        "marginBottom": "4px",
        "display": "flex",
        "justifyContent": "space-between",
    }
    selected_style = {
        "border": "1px solid #EAECEF",
        "borderRadius": "3px",
        "marginBottom": "4px",
        "display": "flex",
        "justifyContent": "space-between",
        "backgroundColor": "#EAECEF",
    }
    ids = [c["color"] for c in all_annotation_classes]
    if selected_class in ids:
        # find index of selected class and change its style
        index = ids.index(selected_class)
        styles = [default_style] * len(ids)
        styles[index] = selected_style
        return styles
    else:
        # set last class to selected style
        styles = [default_style] * len(ids)
        styles[-1] = selected_style
        return styles


@callback(
    Output("image-viewer", "figure", allow_duplicate=True),
    Output("open-freeform", "style"),
    Output("closed-freeform", "style"),
    Output("line", "style"),
    Output("circle", "style"),
    Output("rectangle", "style"),
    Output("eraser", "style"),
    Output("pan-and-zoom", "style"),
    Output("annotation-store", "data", allow_duplicate=True),
    Output("notifications-container", "children", allow_duplicate=True),
    Input("open-freeform", "n_clicks"),
    Input("closed-freeform", "n_clicks"),
    Input("circle", "n_clicks"),
    Input("rectangle", "n_clicks"),
    Input("line", "n_clicks"),
    Input("eraser", "n_clicks"),
    Input("pan-and-zoom", "n_clicks"),
    Input("keybind-event-listener", "event"),
    State("annotation-store", "data"),
    State("image-viewer-loading", "zIndex"),
    State("generate-annotation-class-modal", "opened"),
    State({"type": "edit-annotation-class-modal", "index": ALL}, "opened"),
    prevent_initial_call=True,
)
def annotation_mode(
    open,
    closed,
    circle,
    rect,
    line,
    erase_annotation,
    pan_and_zoom,
    keybind_event_listener,
    annotation_store,
    figure_overlay_z_index,
    generate_modal_opened,
    edit_modal_opened,
):
    """
    This callback is responsible for changing the annotation mode and the style of the buttons.
    It also accepts keybinds to change the annotation mode.
    """
    if generate_modal_opened or any(edit_modal_opened):
        # user is going to type on this page (on a modal) and we don't want to trigger this callback using keys
        raise PreventUpdate
    # if the image is loading stop the callback when keybinds are pressed
    if figure_overlay_z_index != -1:
        raise PreventUpdate

    trigger = ctx.triggered_id
    pressed_key = (
        keybind_event_listener.get("key", None) if keybind_event_listener else None
    )
    mode = None
    if trigger == "keybind-event-listener":
        if pressed_key in KEY_MODES:
            mode, trigger = KEY_MODES[pressed_key]
        else:
            # if the callback was triggered by pressing a key that is not in the `KEY_MODES`, stop the callback
            raise PreventUpdate

    active = {"backgroundColor": "#EAECEF"}
    inactive = {"border": "1px solid white"}

    patched_figure = Patch()

    # Define a dictionary to store the styles
    styles = {
        "open-freeform": inactive,
        "closed-freeform": inactive,
        "circle": inactive,
        "rectangle": inactive,
        "line": inactive,
        "eraser": inactive,
        "pan-and-zoom": inactive,
    }

    if mode:
        patched_figure["layout"]["dragmode"] = mode
        annotation_store["dragmode"] = mode
        styles[trigger] = active
    else:
        if trigger == "open-freeform" and open > 0:
            patched_figure["layout"]["dragmode"] = "drawopenpath"
            annotation_store["dragmode"] = "drawopenpath"
            styles[trigger] = active
        elif trigger == "closed-freeform" and closed > 0:
            patched_figure["layout"]["dragmode"] = "drawclosedpath"
            annotation_store["dragmode"] = "drawclosedpath"
            styles[trigger] = active
        elif trigger == "line" and line > 0:
            patched_figure["layout"]["dragmode"] = "drawline"
            annotation_store["dragmode"] = "drawline"
            styles[trigger] = active
        elif trigger == "circle" and circle > 0:
            patched_figure["layout"]["dragmode"] = "drawcircle"
            annotation_store["dragmode"] = "drawcircle"
            styles[trigger] = active
        elif trigger == "rectangle" and rect > 0:
            patched_figure["layout"]["dragmode"] = "drawrect"
            annotation_store["dragmode"] = "drawrect"
            styles[trigger] = active
        elif trigger == "eraser" and erase_annotation > 0:
            patched_figure["layout"]["dragmode"] = "eraseshape"
            annotation_store["dragmode"] = "eraseshape"
            styles[trigger] = active
        elif trigger == "pan-and-zoom" and pan_and_zoom > 0:
            patched_figure["layout"]["dragmode"] = "pan"
            annotation_store["dragmode"] = "pan"
            styles[trigger] = active

    notification = dmc.Notification(
        title=ANNOT_NOTIFICATION_MSGS[trigger],
        message="",
        color="indigo",
        id=f"notification-{random.randint(0, 10000)}",
        action="show",
        icon=DashIconify(icon=ANNOT_ICONS[trigger], width=40),
        styles={"icon": {"height": "50px", "width": "50px"}},
    )
    return (
        patched_figure,
        styles["open-freeform"],
        styles["closed-freeform"],
        styles["line"],
        styles["circle"],
        styles["rectangle"],
        styles["eraser"],
        styles["pan-and-zoom"],
        annotation_store,
        notification,
    )


@callback(
    Output("image-viewer", "figure", allow_duplicate=True),
    Input("paintbrush-width", "value"),
    prevent_initial_call=True,
)
def annotation_width(width_value):
    """This callback is responsible for changing the brush width"""
    patched_figure = Patch()
    patched_figure["layout"]["newshape"]["line"]["width"] = width_value
    return patched_figure


@callback(
    Output("image-viewer", "figure", allow_duplicate=True),
    Input("current-class-selection", "data"),
    Input("image-selection-slider", "value"),
    prevent_initial_call=True,
)
def annotation_color(
    current_color,
    slider,
):
    """This callback is responsible for changing the color of the brush"""
    patched_figure = Patch()
    patched_figure["layout"]["newshape"]["fillcolor"] = current_color
    patched_figure["layout"]["newshape"]["line"]["color"] = current_color
    return patched_figure


@callback(
    Output("delete-all-warning", "opened"),
    Output(
        {"type": "annotation-class-store", "index": ALL}, "data", allow_duplicate=True
    ),
    Output("image-viewer", "figure", allow_duplicate=True),
    Input("clear-all", "n_clicks"),
    Input("modal-cancel-delete-button", "n_clicks"),
    Input("modal-continue-delete-button", "n_clicks"),
    State("delete-all-warning", "opened"),
    State({"type": "annotation-class-store", "index": ALL}, "data"),
    State("image-selection-slider", "value"),
    prevent_initial_call=True,
)
def open_warning_modal(
    delete, cancel_delete, continue_delete, opened, all_class_annotations, image_idx
):
    """
    This callback opens and closes the modal that warns you when you're deleting all annotations,
    and deletes all annotations on the current slice if the user confirms deletion.
    """
    if ctx.triggered_id in ["clear-all", "modal-cancel-delete-button"]:
        return not opened, all_class_annotations, no_update
    if ctx.triggered_id == "modal-continue-delete-button":
        image_idx = str(image_idx - 1)
        for a in all_class_annotations:
            # delete annotations from memory
            if image_idx in a["annotations"]:
                del a["annotations"][image_idx]
        # Update fig with patch so it looks like there are no more annotations without re-rerendering the image
        fig = Patch()
        fig["layout"]["shapes"] = []
        return not opened, all_class_annotations, fig
    else:
        return no_update, all_class_annotations, no_update


@callback(
    Output("generate-annotation-class-modal", "opened"),
    Output("create-annotation-class", "disabled"),
    Output("bad-label-color", "children"),
    Input("generate-annotation-class", "n_clicks"),
    Input("create-annotation-class", "n_clicks"),
    Input("annotation-class-label", "value"),
    Input("annotation-class-colorpicker", "value"),
    State("generate-annotation-class-modal", "opened"),
    State({"type": "annotation-class-store", "index": ALL}, "data"),
    prevent_initial_call=True,
)
def open_annotation_class_modal(
    generate, create, new_label, new_color, opened, all_annotation_class_store
):
    """
    This callback opens and closes the modal that is used to create a new annotation class and checks
    if color and class name chosen are available
    """
    if ctx.triggered_id in ["annotation-class-label", "annotation-class-colorpicker"]:
        current_classes = [a["label"] for a in all_annotation_class_store]
        current_colors = [a["color"] for a in all_annotation_class_store]
        disable_class_creation = False
        error_msg = []
        if new_label in current_classes:
            disable_class_creation = True
            error_msg.append("Label Already in Use!")
            error_msg.append(html.Br())
        if new_color in current_colors:
            disable_class_creation = True
            error_msg.append("Color Already in use!")
        return no_update, disable_class_creation, error_msg
    return not opened, False, ""


@callback(
    Output({"type": "edit-annotation-class-modal", "index": MATCH}, "opened"),
    Output({"type": "save-edited-annotation-class-btn", "index": MATCH}, "disabled"),
    Output({"type": "bad-edit-label", "index": MATCH}, "children"),
    Output({"type": "edit-annotation-class-modal", "index": MATCH}, "title"),
    Output(
        {"type": "edit-annotation-class-text-input", "index": MATCH},
        "value",
        allow_duplicate=True,
    ),
    Output(
        {"type": "edit-annotation-class-colorpicker", "index": MATCH},
        "value",
        allow_duplicate=True,
    ),
    Input({"type": "edit-annotation-class", "index": MATCH}, "n_clicks"),
    Input({"type": "save-edited-annotation-class-btn", "index": MATCH}, "n_clicks"),
    Input({"type": "edit-annotation-class-text-input", "index": MATCH}, "value"),
    Input({"type": "edit-annotation-class-colorpicker", "index": MATCH}, "value"),
    State({"type": "edit-annotation-class-modal", "index": MATCH}, "opened"),
    State({"type": "annotation-class-store", "index": MATCH}, "data"),
    State({"type": "annotation-class-store", "index": ALL}, "data"),
    prevent_initial_call=True,
)
def open_edit_class_modal(
    edit_button,
    edit_modal,
    new_label,
    new_color,
    opened,
    class_to_edit,
    all_annotation_class_store,
):
    """
    This callback opens and closes the modal that allows you to relabel an existing annotation class and change its color
    and checks if the new class name/class color is available.
    """
    modal_title = f"Edit class: {class_to_edit['label']}"
    # add the current class name and color in the modal (in case user wants to only edit one thing)
    if ctx.triggered_id["type"] == "edit-annotation-class":
        return (
            not opened,
            no_update,
            no_update,
            no_update,
            class_to_edit["label"],
            class_to_edit["color"],
        )
    # check for duplicate color/duplicate label
    if ctx.triggered_id["type"] in [
        "edit-annotation-class-text-input",
        "edit-annotation-class-colorpicker",
    ]:
        # get all colors and labels
        current_classes = [a["label"] for a in all_annotation_class_store]
        current_colors = [a["color"] for a in all_annotation_class_store]
        # its ok to rename the current class color/label to its own name
        current_classes.remove(class_to_edit["label"])
        current_colors.remove(class_to_edit["color"])
        edit_disabled = False
        error_msg = []
        if new_label in current_classes:
            error_msg.append("Label Already in Use!")
            error_msg.append(html.Br())
            edit_disabled = True
        if new_color in current_colors:
            error_msg.append("Color Already in use!")
            edit_disabled = True
        return no_update, edit_disabled, error_msg, modal_title, no_update, no_update
    return not opened, False, no_update, modal_title, no_update, no_update


@callback(
    Output({"type": "delete-annotation-class-modal", "index": MATCH}, "opened"),
    Output({"type": "delete-annotation-class-modal", "index": MATCH}, "title"),
    Input({"type": "delete-annotation-class", "index": MATCH}, "n_clicks"),
    Input({"type": "modal-continue-delete-class-btn", "index": MATCH}, "n_clicks"),
    Input({"type": "modal-cancel-delete-class-btn", "index": MATCH}, "n_clicks"),
    State({"type": "delete-annotation-class-modal", "index": MATCH}, "opened"),
    State({"type": "annotation-class-store", "index": MATCH}, "data"),
    prevent_initial_call=True,
)
def open_delete_class_modal(
    remove_class,
    continue_remove_class_modal,
    cancel_remove_class_modal,
    opened,
    class_to_delete,
):
    """
    This callback opens and closes the modal that allows you to relabel an existing annotation class
    and triggers the delete_annotation_class() callback.
    """
    modal_title = f"Delete class: {class_to_delete['label']}"
    return not opened, modal_title


@callback(
    Output("image-viewer", "figure", allow_duplicate=True),
    Input({"type": "edit-class-store", "index": ALL}, "data"),
    State({"type": "annotation-class-store", "index": ALL}, "data"),
    State("image-selection-slider", "value"),
    prevent_initial_call=True,
)
def re_draw_annotations_after_editing_class_color(
    hide_show_click, all_annotation_class_store, image_idx
):
    """
    After editing a class color, the color is changed in the class-store, but the color change is not reflected
    on the image, so we must regenerate the annotations using Patch() so they show up in the right color.
    """
    fig = Patch()
    image_idx = str(image_idx - 1)
    all_annotations = []
    for a in all_annotation_class_store:
        if a["is_visible"] and "annotations" in a and image_idx in a["annotations"]:
            all_annotations += a["annotations"][image_idx]
    fig["layout"]["shapes"] = all_annotations
    return fig


@callback(
    Output({"type": "annotation-class-label", "index": MATCH}, "children"),
    Output({"type": "annotation-class-color", "index": MATCH}, "style"),
    Output({"type": "annotation-class-store", "index": MATCH}, "data"),
    Output({"type": "annotation-class", "index": MATCH}, "n_clicks"),
    Output({"type": "edit-class-store", "index": MATCH}, "data"),
    Input({"type": "save-edited-annotation-class-btn", "index": MATCH}, "n_clicks"),
    State({"type": "edit-annotation-class-text-input", "index": MATCH}, "value"),
    State({"type": "edit-annotation-class-colorpicker", "index": MATCH}, "value"),
    State({"type": "annotation-class-store", "index": MATCH}, "data"),
    State("image-selection-slider", "value"),
    prevent_initial_call=True,
)
def edit_annotation_class(
    edit_clicked, new_label, new_color, annotation_class_store, img_idx
):
    """
    This callback edits the name and color of an annotation class by updating class-store metadata. We also trigger
    edit-class-store so we can then redraw the annotations in re_draw_annotations_after_editing_class_color().
    """
    img_idx = str(img_idx - 1)
    # update store meta data
    annotation_class_store["label"] = new_label
    annotation_class_store["color"] = new_color
    class_color_identifier = {
        "width": "25px",
        "height": "25px",
        "background-color": new_color + "50",
        "margin": "5px",
        "borderRadius": "3px",
        "border": f"2px solid {new_color}",
    }
    # update color in previous annotation data
    if img_idx in annotation_class_store["annotations"]:
        for a in annotation_class_store["annotations"][img_idx]:
            a["line"]["color"] = new_color
            if "fillcolor" in a:
                a["fillcolor"] = new_color

    return new_label, class_color_identifier, annotation_class_store, 1, True


@callback(
    Output("annotation-class-label", "value"),
    Output("annotation-class-container", "children", allow_duplicate=True),
    Output("current-class-selection", "data"),
    Input("create-annotation-class", "n_clicks"),
    State("annotation-class-container", "children"),
    State("annotation-class-label", "value"),
    State("annotation-class-colorpicker", "value"),
    State({"type": "annotation-class-store", "index": ALL}, "data"),
    prevent_initial_call=True,
)
def add_annotation_class(
    create, current_classes, new_class_label, new_class_color, all_annotations_data
):
    """This callback adds a new annotation class with the same chosen color and label"""
    existing_ids = [annotation["class_id"] for annotation in all_annotations_data]
    current_classes.append(
        annotation_class_item(new_class_color, new_class_label, existing_ids)
    )
    return "", current_classes, new_class_color


@callback(
    Output("image-viewer", "figure", allow_duplicate=True),
    Input({"type": "hide-show-class-store", "index": ALL}, "data"),
    State({"type": "annotation-class-store", "index": ALL}, "data"),
    State("image-selection-slider", "value"),
    prevent_initial_call=True,
)
def hide_show_annotations_on_fig(
    hide_show_click, all_annotation_class_store, image_idx
):
    """This callback hides or shows all annotations for a given class by Patching the figure accordingly"""
    fig = Patch()
    image_idx = str(image_idx - 1)
    all_annotations = []
    for a in all_annotation_class_store:
        if a["is_visible"] and "annotations" in a and image_idx in a["annotations"]:
            all_annotations += a["annotations"][image_idx]
    fig["layout"]["shapes"] = all_annotations
    return fig


@callback(
    Output(
        {"type": "annotation-class-store", "index": MATCH}, "data", allow_duplicate=True
    ),
    Output({"type": "hide-show-class-store", "index": MATCH}, "data"),
    Output({"type": "hide-annotation-class", "index": MATCH}, "children"),
    Input({"type": "hide-annotation-class", "index": MATCH}, "n_clicks"),
    State({"type": "annotation-class-store", "index": MATCH}, "data"),
    State({"type": "hide-show-class-store", "index": MATCH}, "data"),
    prevent_initial_call=True,
)
def hide_show_annotation_class(
    hide_show_click,
    annotation_class_store,
    hide_show_class_store,
):
    """
    This callback updates both the annotation-class-store (which contains the annotation data) and the hide-show-class-store
    which is only used to trigger the callback that will actually patch the figure: hide_show_annotations_on_fig().
    Also updates the hide/show icon accordingly.
    """
    is_visible = annotation_class_store["is_visible"]
    annotation_class_store["is_visible"] = not is_visible
    hide_show_class_store["is_visible"] = not is_visible
    if is_visible:
        updated_icon = DashIconify(icon="mdi:hide")
    else:
        updated_icon = DashIconify(icon="mdi:eye")
    return annotation_class_store, hide_show_class_store, updated_icon


@callback(
    Output("annotation-class-container", "children"),
    Input({"type": "deleted-class-store", "index": ALL}, "data"),
    State("annotation-class-container", "children"),
    prevent_initial_call=True,
)
def delete_annotation_class(
    is_deleted,
    all_classes,
):
    """This callback deletes the class from memory using the color from the deleted-class-store"""
    is_deleted = [x for x in is_deleted if x is not None]
    if is_deleted:
        is_deleted = is_deleted[0]
        updated_classes = [
            c for c in all_classes if c["props"]["id"]["index"] != is_deleted
        ]
        return updated_classes
    return no_update


@callback(
    Output({"type": "deleted-class-store", "index": MATCH}, "data"),
    Input({"type": "modal-continue-delete-class-btn", "index": MATCH}, "n_clicks"),
    State({"type": "annotation-class-store", "index": MATCH}, "data"),
    prevent_initial_call=True,
)
def clear_annotation_class(
    remove,
    annotation_class_store,
):
    """This callback updates the deleted-class-store with the color of the class to delete"""
    deleted_class = annotation_class_store["class_id"]
    return deleted_class


clientside_callback(
    """
    function dash_filters_clientside(brightness, contrast) {
    console.log(brightness, contrast)
        js_path = "#image-viewer > div.js-plotly-plot > div > div > svg:nth-child(1)"
        changeFilters(js_path, brightness, contrast)
        return ""
    }
    """,
    Output("dummy-output", "children", allow_duplicate=True),
    Input({"type": "slider", "index": "brightness"}, "value"),
    Input({"type": "slider", "index": "contrast"}, "value"),
    prevent_initial_call=True,
)


@callback(
    Output({"type": "slider", "index": MATCH}, "value", allow_duplicate=True),
    Input({"type": "reset", "index": MATCH}, "n_clicks"),
    prevent_initial_call=True,
)
def reset_filters(n_clicks):
    return 100


# TODO: check this when plotly is updated
clientside_callback(
    """
    function eraseShape(_, graph_id) {
        Plotly.eraseActiveShape(graph_id)
        return dash_clientside.no_update
    }
    """,
    Output("image-viewer", "id", allow_duplicate=True),
    Input("eraser", "n_clicks"),
    State("image-viewer", "id"),
    prevent_initial_call=True,
)


@callback(
    Output("notifications-container", "children"),
    Output("export-annotation-metadata", "data"),
    Output("export-annotation-mask", "data"),
    Input("export-annotation", "n_clicks"),
    State({"type": "annotation-class-store", "index": ALL}, "data"),
    State("annotation-store", "data"),
    prevent_initial_call=True,
)
def export_annotation(n_clicks, all_annotations, global_store):

    annotations = Annotations(all_annotations, global_store)
    EXPORT_AS_SPARSE = False  # todo replace with input

    if annotations.has_annotations():
        metadata_file = {
            "content": json.dumps(annotations.get_annotations()),
            "filename": "annotation_metadata.json",
            "type": "application/json",
        }

        annotations.create_annotation_mask(sparse=EXPORT_AS_SPARSE)
        mask_data = annotations.get_annotation_mask_as_bytes()
        mask_file = dcc.send_bytes(mask_data, filename=f"annotation_masks.zip")

        notification_title = "Annotation Exported!"
        notification_message = "Succesfully exported in .json format."
        notification_color = "green"
    else:
        metadata_file, mask_file = no_update, no_update
        notification_title = "No Annotations to Export!"
        notification_message = "Please annotate an image before exporting."
        notification_color = "red"

    notification = dmc.Notification(
        title=notification_title,
        message=notification_message,
        color=notification_color,
        id=f"notification-{random.randint(0, 10000)}",
        action="show",
        icon=DashIconify(icon="entypo:export"),
    )
    return notification, metadata_file, mask_file


@callback(
    Output("data-modal-save-status", "children"),
    Input("save-annotations", "n_clicks"),
    State("annotation-store", "data"),
    State({"type": "annotation-class-store", "index": ALL}, "data"),
    State("project-name-src", "value"),
    prevent_initial_call=True,
)
def save_data(n_clicks, global_store, all_annotations, image_src):
    """This callback is responsible for saving the annotation data to the store"""
    if not n_clicks:
        raise PreventUpdate

    if all_annotations:
        # TODO: save store to the server file-user system, this will be changed to DB later
        export_data = {
            "user": USER_NAME,
            "source": image_src,
            "time": time.strftime("%Y-%m-%d-%H:%M:%S"),
            "data": json.dumps(all_annotations),
        }
        # Convert export_data to JSON string
        export_data_json = json.dumps(export_data)

        # Append export_data JSON string to the file
        if export_data["data"] != "{}":
            with open(EXPORT_FILE_PATH, "a+") as f:
                f.write(export_data_json + "\n")
        return "Data saved!"
    return "No annotations to save!"


@callback(
    Output("data-management-modal", "opened"),
    Output("data-modal-save-status", "children", allow_duplicate=True),
    Input("open-data-management-modal-button", "n_clicks"),
    State("data-management-modal", "opened"),
    prevent_initial_call=True,
)
def toggle_save_load_modal(n_clicks, opened):
    return not opened, ""


@callback(
    Output("load-annotations-server-container", "children"),
    Input("open-data-management-modal-button", "n_clicks"),
    State("project-name-src", "value"),
    prevent_initial_call=True,
)
def populate_load_annotations_dropdown_menu_options(modal_opened, image_src):
    """
    This callback populates dropdown window with all saved annotation options for the given project name.
    It then creates buttons with info about the save, which when clicked, loads the data from the server.
    """
    if not modal_opened:
        raise PreventUpdate

    data = DEV_load_exported_json_data(EXPORT_FILE_PATH, USER_NAME, image_src)
    if not data:
        return "No annotations found for the selected data source."

    buttons = []
    for item in data:
        annotations = item["data"]
        num_classes = len(annotations)
        buttons.append(
            dmc.Button(
                f"{num_classes} classes, created at {item['time']}",
                id={"type": "load-server-annotations", "index": item["time"]},
                variant="light",
            )
        )

    return dmc.Stack(
        buttons,
        spacing="xs",
        style={"overflow": "auto", "max-height": "300px"},
    )


@callback(
    Output("annotation-class-container", "children", allow_duplicate=True),
    Output("data-management-modal", "opened", allow_duplicate=True),
    Input({"type": "load-server-annotations", "index": ALL}, "n_clicks"),
    State("project-name-src", "value"),
    State("image-selection-slider", "value"),
    prevent_initial_call=True,
)
def load_and_apply_selected_annotations(selected_annotation, image_src, img_idx):
    """
    This callback is responsible for loading and applying the selected annotations when user selects them from the modal.
    """
    # this callback is triggered when the buttons are created, when that happens we can stop it
    if all([x is None for x in selected_annotation]):
        raise PreventUpdate

    selected_annotation_timestamp = json.loads(
        ctx.triggered[0]["prop_id"].split(".")[0]
    )["index"]

    # TODO : when quering from the server, load (data) for user, source, time
    data = DEV_load_exported_json_data(EXPORT_FILE_PATH, USER_NAME, image_src)
    data = DEV_filter_json_data_by_timestamp(data, str(selected_annotation_timestamp))
    data = data[0]["data"]

    annotations = []
    for annotation_class in data:
        annotations.append(annotation_class_item(None, None, None, annotation_class))

    return annotations, False


@callback(
    Output("drawer-controls", "opened"),
    Output("drawer-controls-open-button", "style"),
    Input("drawer-controls-open-button", "n_clicks"),
    Input("drawer-controls", "opened"),
)
def open_controls_drawer(n_clicks, is_opened):
    if ctx.triggered_id == "drawer-controls-open-button":
        return True, no_update
    if ctx.triggered_id == "drawer-controls":
        if is_opened:
            return no_update, {"display": "none"}
        return no_update, {}
    return no_update, no_update<|MERGE_RESOLUTION|>--- conflicted
+++ resolved
@@ -1,14 +1,5 @@
-<<<<<<< HEAD
 import os
 import time
-=======
-import copy
-import json
-import os
-import time
-
-import dash_mantine_components as dmc
->>>>>>> 27aa0d3e
 from dash import (
     ALL,
     MATCH,
@@ -25,27 +16,17 @@
 )
 from dash.exceptions import PreventUpdate
 from dash_iconify import DashIconify
-<<<<<<< HEAD
 import json
 from utils.annotations import Annotations
 from components.annotation_class import annotation_class_item
 from constants import KEYBINDS, ANNOT_ICONS, ANNOT_NOTIFICATION_MSGS, KEY_MODES
 import json
-=======
-
-from components.control_bar import class_action_icon
-from constants import ANNOT_ICONS, ANNOT_NOTIFICATION_MSGS, KEYBINDS
-from utils.annotations import Annotations
->>>>>>> 27aa0d3e
 from utils.data_utils import (
     DEV_filter_json_data_by_timestamp,
     DEV_load_exported_json_data,
 )
 
-<<<<<<< HEAD
-
-=======
->>>>>>> 27aa0d3e
+
 # TODO - temporary local file path and user for annotation saving and exporting
 EXPORT_FILE_PATH = "data/exported_annotation_data.json"
 USER_NAME = "user1"
@@ -676,7 +657,6 @@
     prevent_initial_call=True,
 )
 def export_annotation(n_clicks, all_annotations, global_store):
-
     annotations = Annotations(all_annotations, global_store)
     EXPORT_AS_SPARSE = False  # todo replace with input
 
