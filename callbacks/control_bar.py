--- conflicted
+++ resolved
@@ -251,11 +251,8 @@
 @callback(
     Output("image-viewer", "figure", allow_duplicate=True),
     Output({"type": "annotation-color", "index": ALL}, "style"),
-<<<<<<< HEAD
+    Output({"type": "annotation-color", "index": ALL}, "n_clicks"),
     Output("notifications-container", "children", allow_duplicate=True),
-=======
-    Output({"type": "annotation-color", "index": ALL}, "n_clicks"),
->>>>>>> ffafd1b7
     Input({"type": "annotation-color", "index": ALL}, "n_clicks"),
     Input("keybind-event-listener", "event"),
     State({"type": "annotation-color", "index": ALL}, "style"),
@@ -275,7 +272,6 @@
     """
     This callback is responsible for changing the color of the brush.
     """
-<<<<<<< HEAD
     if ctx.triggered_id == "keybind-event-listener":
         if generate_modal_opened or edit_annotation_modal_opened:
             # user is going to type on this page and we don't want to trigger this callback using keys
@@ -308,8 +304,9 @@
                 current_style[i]["border"] = "1px solid"
     else:
         color = ctx.triggered_id["index"]
-        if all(v is None for v in color_value):
+        if color_value[-1] is None:
             color = current_style[-1]["background-color"]
+            color_value[-1] = 1
         selected_color_idx = -1
         for i in range(len(current_style)):
             if current_style[i]["background-color"] == color:
@@ -338,22 +335,7 @@
             }
         },
     )
-    return patched_figure, current_style, notification
-=======
-    color = ctx.triggered_id["index"]
-    if color_value[-1] is None:
-        color = current_style[-1]["background-color"]
-        color_value[-1] = 1
-    for i in range(len(current_style)):
-        if current_style[i]["background-color"] == color:
-            current_style[i]["border"] = "3px solid black"
-        else:
-            current_style[i]["border"] = "1px solid"
-    patched_figure = Patch()
-    patched_figure["layout"]["newshape"]["fillcolor"] = color
-    patched_figure["layout"]["newshape"]["line"]["color"] = color
-    return patched_figure, current_style, color_value
->>>>>>> ffafd1b7
+    return patched_figure, current_style, color_value, notification
 
 
 @callback(
@@ -365,8 +347,8 @@
     State("delete-all-warning", "opened"),
     prevent_initial_call=True,
 )
-<<<<<<< HEAD
 def open_warning_modal(delete, cancel, delete_4_real, keybind_event_listener, opened):
+    """Opens and closes the modal that warns you when you're deleting all annotations"""
     if ctx.triggered_id == "keybind-event-listener":
         pressed_key = (
             keybind_event_listener.get("key", None) if keybind_event_listener else None
@@ -377,11 +359,6 @@
             # if key pressed is not a valid keybind for class selection
             raise PreventUpdate
         return True
-=======
-def open_warning_modal(delete, cancel, delete_4_real, opened):
-    """Opens and closes the modal that warns you when you're deleting all annotations"""
->>>>>>> ffafd1b7
-    return not opened
 
 
 @callback(
