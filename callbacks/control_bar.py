from dash import (
    Input,
    Output,
    State,
    callback,
    Patch,
    ALL,
    ctx,
    clientside_callback,
    no_update,
)
from dash.exceptions import PreventUpdate
import dash_mantine_components as dmc
<<<<<<< HEAD
from dash_iconify import DashIconify
import json
from utils.data_utils import convert_hex_to_rgba, data
from utils.annotations import Annotations
=======
from utils.data_utils import data
>>>>>>> 57db6828


@callback(
    Output("image-viewer", "figure", allow_duplicate=True),
    Output("open-freeform", "style"),
    Output("closed-freeform", "style"),
    Output("circle", "style"),
    Output("rectangle", "style"),
    Output("drawing-off", "style"),
    Output("annotation-store", "data", allow_duplicate=True),
    Output("current-ann-mode", "data", allow_duplicate=True),
    Input("open-freeform", "n_clicks"),
    Input("closed-freeform", "n_clicks"),
    Input("circle", "n_clicks"),
    Input("rectangle", "n_clicks"),
    Input("drawing-off", "n_clicks"),
    State("annotation-store", "data"),
    prevent_initial_call=True,
)
def annotation_mode(open, closed, circle, rect, off_mode, annotation_store):
    """This callback determines which drawing mode the graph is in"""
    if not annotation_store["visible"]:
        raise PreventUpdate

    patched_figure = Patch()
    triggered = ctx.triggered_id
    active = {"border": "3px solid black"}
    inactive = {"border": "1px solid"}
    open_style = inactive
    close_style = inactive
    circle_style = inactive
    rect_style = inactive
    pan_style = inactive

    if triggered == "open-freeform" and open > 0:
        patched_figure["layout"]["dragmode"] = "drawopenpath"
        annotation_store["dragmode"] = "drawopenpath"
        open_style = active
    if triggered == "closed-freeform" and closed > 0:
        patched_figure["layout"]["dragmode"] = "drawclosedpath"
        annotation_store["dragmode"] = "drawclosedpath"
        close_style = active
    if triggered == "circle" and circle > 0:
        patched_figure["layout"]["dragmode"] = "drawcircle"
        annotation_store["dragmode"] = "drawcircle"
        circle_style = active
    if triggered == "rectangle" and rect > 0:
        patched_figure["layout"]["dragmode"] = "drawrect"
        annotation_store["dragmode"] = "drawrect"
        rect_style = active
    if triggered == "drawing-off" and off_mode > 0:
        patched_figure["layout"]["dragmode"] = "pan"
        annotation_store["dragmode"] = "pan"
        pan_style = active
    return (
        patched_figure,
        open_style,
        close_style,
        circle_style,
        rect_style,
        pan_style,
        annotation_store,
        triggered,
    )


@callback(
    Output("image-viewer", "figure", allow_duplicate=True),
    Input("paintbrush-width", "value"),
    prevent_initial_call=True,
)
def annotation_width(width_value):
    """
    This callback is responsible for changing the brush width.
    """
    patched_figure = Patch()
    patched_figure["layout"]["newshape"]["line"]["width"] = width_value
    return patched_figure


@callback(
    Output("current-annotation-classes", "children"),
    Input("annotation-class-selection", "children"),
    prevent_initial_call=True,
)
def make_class_delete_modal(current_classes):
    """Creates buttons for the delete selected classes modal"""
    for button in current_classes:
        color = button["props"]["style"]["background-color"]
        button["props"]["id"] = {"type": "annotation-delete-buttons", "index": color}
        button["props"]["style"]["border"] = "1px solid"
    return current_classes


@callback(
    Output({"type": "annotation-delete-buttons", "index": ALL}, "style"),
    Input({"type": "annotation-delete-buttons", "index": ALL}, "n_clicks"),
    State({"type": "annotation-delete-buttons", "index": ALL}, "style"),
    prevent_initial_call=True,
)
def highlight_selected_classes(selected_classes, current_styles):
    for i in range(len(selected_classes)):
        if selected_classes[i] is not None and selected_classes[i] % 2 != 0:
            current_styles[i]["border"] = "3px solid black"
        else:
            current_styles[i]["border"] = "1px solid"
    return current_styles


@callback(
    Output("image-viewer", "figure", allow_duplicate=True),
    Output({"type": "annotation-color", "index": ALL}, "style"),
    Input({"type": "annotation-color", "index": ALL}, "n_clicks"),
    State({"type": "annotation-color", "index": ALL}, "style"),
    prevent_initial_call=True,
)
def annotation_color(color_value, current_style):
    """
    This callback is responsible for changing the color of the brush.
    """
    color = ctx.triggered_id["index"]
    for i in range(len(current_style)):
        if current_style[i]["background-color"] == color:
            current_style[i]["border"] = "3px solid black"
        else:
            current_style[i]["border"] = "1px solid"
    patched_figure = Patch()
    patched_figure["layout"]["newshape"]["fillcolor"] = color
    patched_figure["layout"]["newshape"]["line"]["color"] = color
    return patched_figure, current_style


@callback(
    Output("delete-all-warning", "opened"),
    Input("delete-all", "n_clicks"),
    Input("modal-cancel-button", "n_clicks"),
    Input("modal-delete-button", "n_clicks"),
    State("delete-all-warning", "opened"),
    prevent_initial_call=True,
)
def open_warning_modal(delete, cancel, delete_4_real, opened):
    return not opened


@callback(
    Output("generate-annotation-class-modal", "opened"),
    Input("generate-annotation-class", "n_clicks"),
    Input("create-annotation-class", "n_clicks"),
    State("generate-annotation-class-modal", "opened"),
    prevent_initial_call=True,
)
def open_annotation_class_modal(generate, create, opened):
    return not opened


@callback(
    Output("delete-annotation-class-modal", "opened"),
    Input("delete-annotation-class", "n_clicks"),
    Input("remove-annotation-class", "n_clicks"),
    State("delete-annotation-class-modal", "opened"),
    prevent_initial_call=True,
)
def open_delete_class_modal(delete, remove, opened):
    return not opened


@callback(
    Output("create-annotation-class", "disabled"),
    Input("annotation-class-label", "value"),
)
def disable_class_creation(label):
    if label is None or len(label) == 0:
        return True
    else:
        return False


@callback(
    Output("remove-annotation-class", "disabled"),
    Output("at-least-one", "style"),
    Input({"type": "annotation-delete-buttons", "index": ALL}, "style"),
    prevent_initial_call=True,
)
def disable_class_deletion(highlighted):
    num_selected = 0
    for style in highlighted:
        if style["border"] == "3px solid black":
            num_selected += 1
    if num_selected == 0:
        return True, {"display": "none"}
    if num_selected == len(highlighted):
        return True, {"display": "initial"}
    else:
        return False, {"display": "none"}


@callback(
    Output("annotation-class-selection", "children"),
    Output("annotation-class-label", "value"),
    Input("create-annotation-class", "n_clicks"),
    Input("remove-annotation-class", "n_clicks"),
    State("annotation-class-label", "value"),
    State("annotation-class-colorpicker", "value"),
    State("annotation-class-selection", "children"),
    State({"type": "annotation-delete-buttons", "index": ALL}, "style"),
    prevent_initial_call=True,
)
def add_new_class(
    create, remove, class_label, class_color, current_classes, classes_to_delete
):
    """Updates the list of available annotation classes"""
    triggered = ctx.triggered_id
    if triggered == "create-annotation-class":
        if class_color is None:
            class_color = "rgb(255, 255, 255)"
        if class_color == "rgb(255, 255, 255)":
            current_classes.append(
                dmc.ActionIcon(
                    id={"type": "annotation-color", "index": class_color},
                    w=30,
                    variant="filled",
                    style={
                        "background-color": class_color,
                        "border": "1px solid",
                        "color": "black",
                    },
                    children=class_label,
                )
            )
        else:
            current_classes.append(
                dmc.ActionIcon(
                    id={"type": "annotation-color", "index": class_color},
                    w=30,
                    variant="filled",
                    style={"background-color": class_color, "border": "1px solid"},
                    children=class_label,
                )
            )
        return current_classes, ""
    else:
        color_to_delete = []
        color_to_keep = []
        for color_opt in classes_to_delete:
            if color_opt["border"] == "3px solid black":
                color_to_delete.append(color_opt["background-color"])
        for color in current_classes:
            if color["props"]["id"]["index"] not in color_to_delete:
                color_to_keep.append(color)
        return color_to_keep, ""


@callback(
    Output("annotation-store", "data", allow_duplicate=True),
    Output("image-viewer", "figure", allow_duplicate=True),
    Input("view-annotations", "checked"),
    Input("modal-delete-button", "n_clicks"),
    State("annotation-store", "data"),
    State("image-viewer", "figure"),
    State("image-selection-slider", "value"),
    prevent_initial_call=True,
)
def annotation_visibility(checked, delete_all, annotation_store, figure, image_idx):
    """
    This callback is responsible for toggling the visibility of the annotation layer.
    It also saves the annotation data to the store when the layer is hidden, and then loads it back in when the layer is shown again.
    """
    image_idx = str(image_idx - 1)
    patched_figure = Patch()
    if ctx.triggered_id == "modal-delete-button":
        annotation_store["annotations"][image_idx] = []
        patched_figure["layout"]["shapes"] = []
    else:
        if checked:
            annotation_store["visible"] = True
            patched_figure["layout"]["visible"] = True
            if str(image_idx) in annotation_store["annotations"]:
                patched_figure["layout"]["shapes"] = annotation_store["annotations"][
                    image_idx
                ]
            patched_figure["layout"]["dragmode"] = annotation_store["dragmode"]
        else:
            new_annotation_data = (
                [] if "shapes" not in figure["layout"] else figure["layout"]["shapes"]
            )
            annotation_store["visible"] = False
            patched_figure["layout"]["dragmode"] = False
            annotation_store["annotations"][image_idx] = new_annotation_data
            patched_figure["layout"]["shapes"] = []

    return annotation_store, patched_figure


clientside_callback(
    """
    function dash_filters_clientside(brightness, contrast) {
    console.log(brightness, contrast)
        js_path = "#image-viewer > div.js-plotly-plot > div > div > svg:nth-child(1) > g.cartesianlayer > g > g.plot > g"
        changeFilters(js_path, brightness, contrast)
        return ""
    }
    """,
    Output("dummy-output", "children", allow_duplicate=True),
    Input("figure-brightness", "value"),
    Input("figure-contrast", "value"),
    prevent_initial_call=True,
)


@callback(
    Output("figure-brightness", "value", allow_duplicate=True),
    Output("figure-contrast", "value", allow_duplicate=True),
    Input("filters-reset", "n_clicks"),
    prevent_initial_call=True,
)
def reset_filters(n_clicks):
    default_brightness = 100
    default_contrast = 100
    return default_brightness, default_contrast


@callback(
    Output("notifications-container", "children"),
    Output("export-annotations", "data"),
    Input("export-annotation", "n_clicks"),
    State("annotation-store", "data"),
    prevent_initial_call=True,
)
def export_annotation(n_clicks, annotation_store):
    if not annotation_store["annotations"]:
        data = no_update
        notification_title = "No Annotations to Export!"
        notification_message = "Please annotate an image before exporting."
        notification_color = "red"
    else:
        annotations = Annotations(annotation_store)
        annotations.create_annotation_metadata()
        annotations.create_annotation_mask()
        data = {
            "content": json.dumps(annotations.get_annotations()),
            "filename": "annotations.json",
            "type": "application/json",
        }
        notification_title = "Annotation Exported!"
        notification_message = "Succesfully exported in .json format."
        notification_color = "green"

    notification = dmc.Notification(
        title=notification_title,
        message=notification_message,
        color=notification_color,
        id="export-annotation-notification",
        action="show",
        icon=DashIconify(icon="entypo:export"),
    )
    return notification, data<|MERGE_RESOLUTION|>--- conflicted
+++ resolved
@@ -11,14 +11,9 @@
 )
 from dash.exceptions import PreventUpdate
 import dash_mantine_components as dmc
-<<<<<<< HEAD
 from dash_iconify import DashIconify
 import json
-from utils.data_utils import convert_hex_to_rgba, data
 from utils.annotations import Annotations
-=======
-from utils.data_utils import data
->>>>>>> 57db6828
 
 
 @callback(
