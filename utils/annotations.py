import io
import math
import zipfile

import numpy as np
<<<<<<< HEAD
from skimage import draw
import math
=======
import scipy.sparse as sp
from matplotlib.path import Path
from skimage import draw, morphology
>>>>>>> 27aa0d3e
from svgpathtools import parse_path


class Annotations:
    def __init__(self, annotation_store, global_store):

        if annotation_store:
            slices = []
            for annotation_class in annotation_store:
                slices.extend(list(annotation_class["annotations"].keys()))
            slices = set(slices)
            annotations = {key: [] for key in slices}

            for annotation_class in annotation_store:

                for image_idx, slice_data in annotation_class["annotations"].items():
                    for shape in slice_data:
                        self._set_annotation_type(shape)
                        self._set_annotation_svg(shape)
                        annotation = {
                            "id": annotation_class["class_id"],
                            "type": self.annotation_type,
                            "class": annotation_class["label"],
                            "line_width": shape["line"]["width"],
                            # TODO: This is the same across all images in a dataset
                            "image_shape": global_store["image_shapes"][0],
                            "svg_data": self.svg_data,
                        }
                        annotations[image_idx].append(annotation)
        else:
            annotations = []

        self.annotations = annotations

    def get_annotations(self):
        return self.annotations

    def get_annotation_mask(self):
        return self.annotation_mask

    def get_annotation_mask_as_bytes(self):
        buffer = io.BytesIO()
        zip_buffer = io.BytesIO()
        file_extension = "sp" if self.sparse else "npy"

        # Step 1: Save each numpy array to a separate .npy file in buffer
        npy_files = []
        for i, arr in enumerate(self.annotation_mask):
            item = self.annotations.items()
            idx = list(item)[i][0]
            npy_buffer = io.BytesIO()
            np.save(npy_buffer, arr)
            npy_files.append(
                (f"mask_{int(idx)+1}.{file_extension}", npy_buffer.getvalue())
            )

        # Step 2: Add the .npy files to a .zip file using buffer
        with zipfile.ZipFile(zip_buffer, "w", zipfile.ZIP_DEFLATED) as zipf:
            for filename, data in npy_files:
                zipf.writestr(filename, data)

        # Get the .zip file data and file extension
        zip_data = zip_buffer.getvalue()

        # Reset the buffer position to the beginning
        buffer.seek(0)
        buffer.write(zip_data)

        return buffer.getvalue()

    def has_annotations(self):
        if self.annotations:
            return True
        return False

    def create_annotation_mask(self, sparse=False):
        self.sparse = sparse
        annotation_mask = []

        for slice_idx, slice_data in self.annotations.items():
            image_height = slice_data[0]["image_shape"][0]
            image_width = slice_data[0]["image_shape"][1]
            slice_mask = np.zeros([image_height, image_width], dtype=np.uint8)
            for shape in slice_data:
                if shape["type"] == "Closed Freeform":
                    shape_mask = ShapeConversion.closed_path_to_array(
                        shape["svg_data"], shape["image_shape"], shape["id"]
                    )
                elif shape["type"] == "Freeform":
                    shape_mask = ShapeConversion.opened_path_to_array(
                        shape["svg_data"],
                        shape["image_shape"],
                        shape["id"],
                        shape["line_width"],
                    )
                elif shape["type"] == "Rectangle":
                    shape_mask = ShapeConversion.rectangle_to_array(
                        shape["svg_data"], shape["image_shape"], shape["id"]
                    )
                elif shape["type"] == "Ellipse":
                    shape_mask = ShapeConversion.ellipse_to_array(
                        shape["svg_data"], shape["image_shape"], shape["id"]
                    )
                elif shape["type"] == "Line":
                    shape_mask = ShapeConversion.line_to_array(
                        shape["svg_data"],
                        shape["image_shape"],
                        shape["id"],
                        shape["line_width"],
                    )
                else:
                    continue
                slice_mask[shape_mask > 0] = shape_mask[shape_mask > 0]
            annotation_mask.append(slice_mask)

        if sparse:
            for idx, mask in enumerate(annotation_mask):
                annotation_mask[idx] = sp.csr_array(mask)
        self.annotation_mask = annotation_mask

    def _set_annotation_type(self, annotation):
        """
        This function returns readable annotation type name.
        """
        annotation_type = annotation["type"]

        if annotation_type == "path" and "fillrule" in annotation:
            annot = "Closed Freeform"
        elif annotation_type == "path":
            annot = "Freeform"
        elif annotation_type == "rect":
            annot = "Rectangle"
        elif annotation_type == "circle":
            annot = "Ellipse"
        elif annotation_type == "line":
            annot = "Line"
        else:
            annot = "Unknown"

        self.annotation_type = annot

    def _set_annotation_svg(self, annotation):
        """
        This function returns a dictionary of the svg data
        associated with a given annotation
        """
        if "path" in annotation.keys():
            self.svg_data = {"path": annotation["path"]}
        else:
            self.svg_data = {
                "x0": annotation["x0"],
                "x1": annotation["x1"],
                "y0": annotation["y0"],
                "y1": annotation["y1"],
            }

    # TODO: Outdated?
    def _set_annotation_line_width(self, annotation):
        """
        This function sets the line width of the annotation.
        """
        self.annotation_line_width = annotation["line"]["width"]

    # TODO: Outdated?
    def _set_annotation_class(self, annotation):
        """
        This function sets the class of the annotation.
        """
        self.annotation_class = 99
        for item in self.annotation_store["label_mapping"]:
            if item["color"] == annotation["line"]["color"]:
                self.annotation_class = item["id"]

    # TODO: Outdated?
    def _set_annotation_image_shape(self, image_idx):
        """
        This function sets the the size of the image slice
        """
        # TODO: Assuming all images in the slice are the same shape
        self.annotation_image_shape = self.annotation_store["image_shapes"][0]


class ShapeConversion:
    @classmethod
    def ellipse_to_array(self, svg_data, image_shape, mask_class):
        image_height, image_width = image_shape
        x0 = svg_data["x0"]
        y0 = svg_data["y0"]
        x1 = svg_data["x1"]
        y1 = svg_data["y1"]

        # Calculate the radius of the circle (r)
        r = math.sqrt((x1 - x0) ** 2 + (y1 - y0) ** 2)

        # Calculate the radius in x-direction (r_radius)
        r_radius = abs(x1 - x0)

        # Calculate the radius in y-direction (c_radius)
        c_radius = abs(y1 - y0)

        # Center of the circle (cx, cy)
        cx = x0
        cy = y0

        # Adjust center coordinates to fit within the image bounds
        cx = max(min(int(cx), image_width - 1), 0)
        cy = max(min(int(cy), image_height - 1), 0)

        r, cx, cy, r_radius, c_radius = int(r), cx, cy, int(r_radius), int(c_radius)

        # Scale the radius if needed to fit within the image bounds
        max_radius = min(cx, cy, image_width - cx, image_height - cy)
        r_radius = min(r_radius, max_radius)
        c_radius = min(c_radius, max_radius)

        # Create the image and draw the circle
        mask = np.zeros((image_height, image_width), dtype=np.uint8)
        rr, cc = draw.ellipse(cy, cx, r_radius, c_radius)

        # Ensure indices are within valid image bounds
        rr = np.clip(rr, 0, image_height - 1)
        cc = np.clip(cc, 0, image_width - 1)
        mask[rr, cc] = mask_class
        return mask

    @classmethod
    def rectangle_to_array(self, svg_data, image_shape, mask_class):
        image_height, image_width = image_shape
        x0 = svg_data["x0"]
        y0 = svg_data["y0"]
        x1 = svg_data["x1"]
        y1 = svg_data["y1"]

        # Adjust coordinates to fit within the image bounds
        x0 = max(min(x0, image_width - 1), 0)
        y0 = max(min(y0, image_height - 1), 0)
        x1 = max(min(x1, image_width - 1), 0)
        y1 = max(min(y1, image_height - 1), 0)

        # # Draw the rectangle
        mask = np.zeros((image_height, image_width), dtype=np.uint8)
        rr, cc = draw.rectangle(start=(y0, x0), end=(y1, x1))

        # Convert coordinates to integers
        rr = np.round(rr).astype(int)
        cc = np.round(cc).astype(int)

        mask[rr, cc] = mask_class
        return mask

    @classmethod
    def line_to_array(self, svg_data, image_shape, mask_class, line_width):
        image_height, image_width = image_shape
        x0 = svg_data["x0"]
        y0 = svg_data["y0"]
        x1 = svg_data["x1"]
        y1 = svg_data["y1"]

        # Adjust coordinates to fit within the image bounds
        x0 = max(min(int(x0), image_width - 1), 0)
        y0 = max(min(int(y0), image_height - 1), 0)
        x1 = max(min(int(x1), image_width - 1), 0)
        y1 = max(min(int(y1), image_height - 1), 0)

        mask = np.zeros((image_height, image_width), dtype=np.uint8)
        rr, cc = draw.line(y0, x0, y1, x1)
        mask[rr, cc] = mask_class
        # mask = morphology.dilation(mask, morphology.disk(radius=line_width))
        return mask

    @classmethod
    def closed_path_to_array(self, svg_data, image_shape, mask_class):
        image_height, image_width = image_shape

        # Parse the SVG path from the input string
        path = parse_path(svg_data["path"])

        # Create a filled polygon using matplotlib
        vertices = []
        for segment in path:
            vertices.extend([segment.start.real, segment.start.imag])
            if hasattr(segment, "control_points"):
                for control_point in segment.control_points:
                    vertices.extend([control_point.real, control_point.imag])

        # Create a matplotlib Path object from the vertices
        polygon_path = Path(np.array(vertices).reshape(-1, 2))

        # Generate a grid of points covering the whole image
        x, y = np.meshgrid(np.arange(0, image_width), np.arange(0, image_height))
        points = np.column_stack((x.ravel(), y.ravel()))

        # Check if each point is inside the polygon
        is_inside = polygon_path.contains_points(points)

        # Reshape the result back into the 2D shape
        mask = is_inside.reshape(image_height, image_width).astype(int)

        # Set the class value for the pixels inside the polygon
        mask[mask == 1] = mask_class
        return mask

    @classmethod
    def opened_path_to_array(self, svg_data, image_shape, mask_class, line_width):
        image_height, image_width = image_shape
        path_data = svg_data["path"]
        path = parse_path(path_data)

        # Create an empty image
        mask = np.zeros((image_height, image_width), dtype=np.uint8)

        # Convert SVG path to points and draw on the image
        for curve in path:
            for t in np.linspace(0, 1, 1000):
                x, y = curve.point(t).real, curve.point(t).imag
                x = max(min(int(x), image_width - 1), 0)
                y = max(min(int(y), image_height - 1), 0)
                mask[y, x] = mask_class
        # mask = morphology.dilation(mask, morphology.disk(radius=line_width))
        return mask<|MERGE_RESOLUTION|>--- conflicted
+++ resolved
@@ -3,20 +3,13 @@
 import zipfile
 
 import numpy as np
-<<<<<<< HEAD
 from skimage import draw
 import math
-=======
-import scipy.sparse as sp
-from matplotlib.path import Path
-from skimage import draw, morphology
->>>>>>> 27aa0d3e
 from svgpathtools import parse_path
 
 
 class Annotations:
     def __init__(self, annotation_store, global_store):
-
         if annotation_store:
             slices = []
             for annotation_class in annotation_store:
@@ -25,7 +18,6 @@
             annotations = {key: [] for key in slices}
 
             for annotation_class in annotation_store:
-
                 for image_idx, slice_data in annotation_class["annotations"].items():
                     for shape in slice_data:
                         self._set_annotation_type(shape)
