import os
import json
import requests
from utils.annotations import Annotations
import numpy as np
from tiled.client import from_uri
<<<<<<< HEAD
=======
from tiled.client.cache import Cache
from tiled.client.container import Container
from tiled.client.array import ArrayClient
>>>>>>> 4ae10c84
from dotenv import load_dotenv


def DEV_download_google_sample_data():
    """
    Download sample project images to data/ folder, this only happens once, after that the download is skipped if the data exists.
    """

    def download_file(url, destination):
        response = requests.get(url, stream=True)
        response.raise_for_status()
        with open(destination, "wb") as file:
            for chunk in response.iter_content(chunk_size=8192):
                if chunk:
                    file.write(chunk)

    sample_data_links = {
        "check_handedness": [
            "https://drive.google.com/u/0/uc?id=1l42VFZcmVOITL3-eqCKVX_u3PDc7Vkw7&export=download",
            "https://drive.google.com/u/0/uc?id=1Glio8R-ur65iESK8cvjg7uUHXWnY1odx&export=download",
        ],
        "clay_testZMQ": [
            "https://drive.google.com/u/0/uc?id=1TnVfWOUZNu4aYsoaJYvOB6lP0KW6fEou&export=download",
            "https://drive.google.com/u/0/uc?id=19Y37JxpUwXlWCC2O5mJNsZftzpy_E8te&export=download",
        ],
    }
    base_directory = "data"

    print("Downloading sample data...")
    if not os.path.exists(base_directory):
        os.makedirs(base_directory)

    for project, urls in sample_data_links.items():
        project_directory = os.path.join(base_directory, project)
        if not os.path.exists(project_directory):
            os.makedirs(project_directory)

        for i, url in enumerate(urls):
            destination = os.path.join(project_directory, f"{i}.tiff")

            if os.path.exists(destination):
                print(f"File {destination} already exists. Skipping download.")
                continue

            download_file(url, destination)
            print(f"Downloaded {destination}")

    print("All files downloaded successfully.")


def DEV_load_exported_json_data(file_path, USER_NAME, PROJECT_NAME):
    """
    This function is used to load the exported json, which was saved in a local file.
    User name is used to filter the data by user.
    Project name is used to filter the data by project.
    It is sorted by timestamp with the latest timestamp first.

    TODO: this function will be replaced with a database query in the future.
    """
    DATA_JSON = []

    with open(file_path, "r") as f:
        for line in f:
            if line.strip():
                json_data = json.loads(line)
                json_data["data"] = json.loads(json_data["data"])
                DATA_JSON.append(json_data)

    data = [
        data
        for data in DATA_JSON
        if data["user"] == USER_NAME and data["source"] == PROJECT_NAME
    ]
    if data:
        data = sorted(data, key=lambda x: x["time"], reverse=True)

    return data


def DEV_filter_json_data_by_timestamp(data, timestamp):
    return [data for data in data if data["time"] == timestamp]


def save_annotations_data(annotation_store, project_name):
    """
    Transforms annotations data to a pixelated mask and outputs to
    the Tiled server

    # TODO: Save data to Tiled server after transformation
    """
    annotations = Annotations(annotation_store)
    annotations.create_annotation_metadata()
    annotations.create_annotation_mask(
        sparse=False
    )  # TODO: Would sparse need to be true?

    # Get metadata and annotation data
    metadata = annotations.get_annotations()
    mask = annotations.get_annotation_mask()

    # Get raw images associated with each annotated slice
    img_idx = list(metadata.keys())
    img = data[project_name]
    raw = []
    for idx in img_idx:
        ar = img[int(idx)]
        raw.append(ar)
    try:
        raw = np.stack(raw)
        mask = np.stack(mask)
    except ValueError:
        return "No annotations to process."

    return


load_dotenv()

TILED_URI = os.getenv("TILED_URI")
API_KEY = os.getenv("API_KEY")

if os.getenv("SERVE_LOCALLY", False):
    print("To run a Tiled server locally run `tiled serve directory --public data`.")
    print("This requires to additionally install the server components of Tiled with:")
    print('`pip install "tiled[server]"`')
    DEV_download_google_sample_data()
    client = from_uri("http://localhost:8000")
    data = client
else:
    client = from_uri(TILED_URI, api_key=API_KEY)
    data = client["reconstruction"]


def get_data_project_names():
    """
    Get available project names from the main Tiled container,
    filtered by types that can be processed (Container and ArrayClient)
    """
    project_names = [
        project
        for project in list(data)
        if isinstance(data[project], (Container, ArrayClient))
    ]
    return project_names


def get_data_sequence_by_name(project_name):
    """
    Data sequences may be given directly inside the main client container,
    but can also be additionally encapsulated in a folder.
    """
    project_client = data[project_name]
    # If the project directly points to an array
    if isinstance(project_client, ArrayClient):
        return project_client
    # If project_name points to a container
    elif isinstance(project_client, Container):
        # Enter the container and return first element
        if len(list(project_client)) == 1:
            sequence_client = project_client.values()[0]
            if isinstance(sequence_client, ArrayClient):
                return sequence_client
    return None


def get_data_shape_by_name(project_name):
    """
    Retrieve shape of the data
    """
    project_container = get_data_sequence_by_name(project_name)
    if not project_container is None:
        return project_container.shape
    return None<|MERGE_RESOLUTION|>--- conflicted
+++ resolved
@@ -4,12 +4,8 @@
 from utils.annotations import Annotations
 import numpy as np
 from tiled.client import from_uri
-<<<<<<< HEAD
-=======
-from tiled.client.cache import Cache
 from tiled.client.container import Container
 from tiled.client.array import ArrayClient
->>>>>>> 4ae10c84
 from dotenv import load_dotenv
 
 
