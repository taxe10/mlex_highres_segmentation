--- conflicted
+++ resolved
@@ -1,19 +1,8 @@
-<<<<<<< HEAD
 .flex-row {
     display: flex;
     flex-direction: row;
-=======
-/* These css classes highlight the selected annotation color (class)  */
-
-.red>.red-icon,
-.grape>.grape-icon,
-.violet>.violet-icon,
-.blue>.blue-icon,
-.yellow>.yellow-icon {
-    border: 3px solid black;
 }
 
-.mantine-Grid-col > .mantine-1avyp1d {
+.mantine-Grid-col>.mantine-1avyp1d {
     margin: auto;
->>>>>>> e7490036
 }