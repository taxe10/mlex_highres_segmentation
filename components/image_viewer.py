--- conflicted
+++ resolved
@@ -32,7 +32,6 @@
     return html.Div(
         style=COMPONENT_STYLE,
         children=[
-<<<<<<< HEAD
             dmc.Grid(
                 children=[
                     dmc.Col(
@@ -84,13 +83,8 @@
                     color=dmc.theme.DEFAULT_COLORS["blue"][6], variant="bars"
                 ),
                 children=[
-                    dcc.Graph(id="image-viewer", config={"scrollZoom": True}),
+                    dcc.Graph(id="image-viewer", config=FIGURE_CONFIG),
                 ],
             ),
-=======
-            dcc.Graph(id="image-viewer", config=FIGURE_CONFIG),
-            dmc.Space(h=20),
-            dmc.Slider(min=1, max=1000, step=1, value=25, id="image-slider"),
->>>>>>> 7df80e17
         ],
     )