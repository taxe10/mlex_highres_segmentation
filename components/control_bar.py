--- conflicted
+++ resolved
@@ -36,8 +36,10 @@
     )
 
 
-<<<<<<< HEAD
 def _accordion_item(title, icon, value, children, id, loading=True):
+    """
+    Returns a customized layout for an accordion item
+    """
     if loading:
         panel = dmc.LoadingOverlay(
             dmc.AccordionPanel(children=children, id=id),
@@ -46,12 +48,6 @@
         )
     else:
         panel = dmc.AccordionPanel(children=children, id=id)
-=======
-def _accordion_item(title, icon, value, children, id):
-    """
-    Returns a customized layout for an accordion item
-    """
->>>>>>> 58c0a9c9
     return dmc.AccordionItem(
         [
             dmc.AccordionControl(
@@ -62,11 +58,7 @@
                     width=20,
                 ),
             ),
-<<<<<<< HEAD
             panel,
-=======
-            dmc.AccordionPanel(children=children, id=id),
->>>>>>> 58c0a9c9
         ],
         value=value,
     )
