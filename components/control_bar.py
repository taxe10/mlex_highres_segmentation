--- conflicted
+++ resolved
@@ -671,20 +671,7 @@
                     "visible": True,
                     "view": {},
                     "active_img_shape": [],
-<<<<<<< HEAD
-                    # TODO: Hard-coding default annotation class
-                    "label_mapping": [
-                        {
-                            "color": "rgb(249,82,82)",
-                            "label": "1",
-                            "id": "1",
-                        }
-                    ],
-                    "classes_shown": {},
-                    "classes_hidden": {},
                     "image_center_coor": {}
-=======
->>>>>>> 90880d25
                 },
             ),
             create_reset_view_affix(),
