import dash_mantine_components as dmc
from dash import html, dcc
from dash_iconify import DashIconify
from utils import data_utils

DATA_OPTIONS = data_utils.get_data_project_names()
COMPONENT_STYLE = {
    "width": "22.5vw",
    "height": "calc(100vh - 40px)",
    "padding": "10px",
    "borderRadius": "5px",
    "border": "1px solid rgb(222, 226, 230)",
    "overflowY": "auto",
}
DEFAULT_ANNOTATION_CLASS = "red"


def _color_selector_control(color):
    return html.Div(
        [
            dmc.Text(f"{color.capitalize()} range", size="sm"),
            dmc.RangeSlider(
                id=f"{color}_scale",
                value=[0, 255],
                min=0,
                max=255,
                step=1,
                color=color,
                size="sm",
            ),
            dmc.Space(h=5),
        ]
    )


def _accordion_item(title, icon, value, children):
    return dmc.AccordionItem(
        [
            dmc.AccordionControl(
                title,
                icon=DashIconify(
                    icon=icon,
                    color=dmc.theme.DEFAULT_COLORS["blue"][6],
                    width=20,
                ),
            ),
            dmc.AccordionPanel(children),
        ],
        value=value,
    )


def layout():
    return dmc.Stack(
        style=COMPONENT_STYLE,
        children=[
            dmc.AccordionMultiple(
                chevron=DashIconify(icon="ant-design:plus-outlined"),
                disableChevronRotation=True,
                value=["data-select", "image-transformations", "annotations"],
                children=[
                    _accordion_item(
                        "Data selection",
                        "majesticons:data-line",
                        "data-select",
                        children=[
                            dmc.Text("Image"),
                            dmc.Select(
                                id="project-name-src",
                                data=DATA_OPTIONS,
                                value=DATA_OPTIONS[0] if DATA_OPTIONS else None,
                                placeholder="Select an image to view...",
                            ),
                            dmc.Space(h=20),
                        ],
                    ),
                    _accordion_item(
                        "Image transformations",
                        "fluent-mdl2:image-pixel",
                        "image-transformations",
                        children=[
                            _color_selector_control("red"),
                            _color_selector_control("blue"),
                            _color_selector_control("green"),
                        ],
                    ),
                    _accordion_item(
                        "Annotation tools",
                        "mdi:paintbrush-outline",
                        "annotations",
                        children=[
                            dmc.Center(
                                dmc.Switch(
                                    id="view-annotations",
                                    size="sm",
                                    radius="lg",
                                    color="gray",
                                    label="View annotation layer",
                                    checked=True,
                                    styles={"trackLabel": {"cursor": "pointer"}},
                                )
                            ),
                            dmc.Space(h=20),
                            dmc.Text("Paintbrush size", size="sm"),
                            dmc.Slider(
                                id="paintbrush-width",
                                value=5,
                                min=1,
                                max=20,
                                step=1,
                                color="gray",
                                size="sm",
                            ),
                            dmc.Space(h=5),
                            dmc.Text("Annotation opacity", size="sm"),
                            dmc.Slider(
                                id="annotation-opacity",
                                value=1,
                                min=0.1,
                                max=1,
                                step=0.1,
                                color="gray",
                                size="sm",
                            ),
                            dmc.Space(h=20),
                            dmc.Text("Annotation class", size="sm"),
                            dmc.Group(
                                spacing="xs",
                                grow=True,
                                id="annotation-class-selection",
                                className=DEFAULT_ANNOTATION_CLASS,
                                children=[
                                    dmc.ActionIcon(
                                        children=(i + 1),
                                        color=color,
                                        variant="filled",
                                        className=f"{color}-icon",
                                        id={"type": "annotation-color", "index": color},
                                        w=30,
                                    )
                                    for i, color in enumerate(
                                        [
                                            # "gray",
                                            "red",
                                            # "pink",
                                            "grape",
                                            "violet",
                                            # "indigo",
                                            "blue",
                                            # "lime",
                                            "yellow",
                                            # "orange",
                                        ]
                                    )
                                ],
                            ),
                            dmc.Space(h=20),
                            dmc.Center(
                                dmc.Button(
                                    "Save annotation",
                                    variant="light",
                                    style={"width": "160px", "margin": "5px"},
                                )
                            ),
                            dmc.Center(
                                dmc.Button(
                                    "Export annotation",
                                    variant="light",
                                    style={"width": "160px", "margin": "5px"},
                                )
                            ),
                            dmc.Space(h=20),
                        ],
                    ),
                ],
            ),
<<<<<<< HEAD
            dcc.Store(id="project-data"),
=======
            dcc.Store(id="annotation-store", data={}),
>>>>>>> 7df80e17
        ],
    )<|MERGE_RESOLUTION|>--- conflicted
+++ resolved
@@ -174,10 +174,7 @@
                     ),
                 ],
             ),
-<<<<<<< HEAD
+            dcc.Store(id="annotation-store", data={}),
             dcc.Store(id="project-data"),
-=======
-            dcc.Store(id="annotation-store", data={}),
->>>>>>> 7df80e17
         ],
     )