--- conflicted
+++ resolved
@@ -21,10 +21,6 @@
 .theia/
 *.tiff
 *.tif
-<<<<<<< HEAD
-.env
-=======
 
 .env
-config.py
->>>>>>> 6f363fcb
+config.py